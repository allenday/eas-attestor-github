--- conflicted
+++ resolved
@@ -390,11 +390,7 @@
             <p>🔒 All cryptographic operations happen in your browser. No private keys are transmitted.</p>
             <p style="margin-top: 10px;">
                 <a href="./docs/" style="color: #667eea; text-decoration: none;">📖 Documentation</a> | 
-<<<<<<< HEAD
                 <a href="{{site.github.repository_url}}" style="color: #667eea; text-decoration: none;">💻 Source Code</a>
-=======
-                <a href="" id="sourceCodeLink" style="color: #667eea; text-decoration: none;">💻 Source Code</a>
->>>>>>> d75cf45a
             </p>
         </div>
         </div>
